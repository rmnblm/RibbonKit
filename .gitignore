--- conflicted
+++ resolved
@@ -1,8 +1,5 @@
-<<<<<<< HEAD
-=======
 .DS_Store
 
->>>>>>> f3f01ec0
 # Swift PM
 Package.resolved
 
